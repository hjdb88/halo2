--- conflicted
+++ resolved
@@ -20,94 +20,8 @@
         with:
           command: test
           args: --verbose --release --all --all-features
+    if: ${{ false }}
 
-<<<<<<< HEAD
-  build:
-    if: ${{ false }}
-    name: Build target ${{ matrix.target }}
-    runs-on: ubuntu-latest
-    strategy:
-      matrix:
-        target:
-          - wasm32-unknown-unknown
-          - wasm32-wasi
-
-    steps:
-      - uses: actions/checkout@v3
-      - uses: actions-rs/toolchain@v1
-        with:
-          override: false
-      - name: Add target
-        run: rustup target add ${{ matrix.target }}
-      - name: cargo build
-        uses: actions-rs/cargo@v1
-        with:
-          command: build
-          args: --features dev-graph,gadget-traces,unstable --target ${{ matrix.target }}
-
-  bitrot:
-    name: Bitrot check
-    runs-on: ubuntu-latest
-
-    steps:
-      - uses: actions/checkout@v3
-      - uses: actions-rs/toolchain@v1
-        with:
-          override: false
-      # Build benchmarks to prevent bitrot
-      - name: Build benchmarks
-        uses: actions-rs/cargo@v1
-        with:
-          command: build
-          args: --benches --examples --all-features
-
-  codecov:
-    name: Code coverage
-    runs-on: ubuntu-latest
-
-    steps:
-      - uses: actions/checkout@v3
-      # Use stable for this to ensure that cargo-tarpaulin can be built.
-      - uses: actions-rs/toolchain@v1
-        with:
-          override: false
-      - name: Install cargo-tarpaulin
-        uses: actions-rs/cargo@v1
-        with:
-          command: install
-          args: cargo-tarpaulin
-      - name: Generate coverage report
-        uses: actions-rs/cargo@v1
-        with:
-          command: tarpaulin
-          args: --all-features --timeout 600 --out Xml
-      - name: Upload coverage to Codecov
-        uses: codecov/codecov-action@v3.1.0
-
-  doc-links:
-    name: Intra-doc links
-    runs-on: ubuntu-latest
-
-    steps:
-      - uses: actions/checkout@v3
-      - uses: actions-rs/toolchain@v1
-        with:
-          override: false
-      - name: cargo fetch
-        uses: actions-rs/cargo@v1
-        with:
-          command: fetch
-
-      # Ensure intra-documentation links all resolve correctly
-      # Requires #![deny(intra_doc_link_resolution_failure)] in crates.
-      - name: Check intra-doc links
-        uses: actions-rs/cargo@v1
-        with:
-          command: doc
-          args: --all --document-private-items
-
-=======
->>>>>>> 0a8646b7
   fmt:
     name: Rustfmt
     timeout-minutes: 30
